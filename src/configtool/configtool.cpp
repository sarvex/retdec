--- conflicted
+++ resolved
@@ -346,12 +346,8 @@
 			}
 			else if (opt == "--selected-range")
 			{
-<<<<<<< HEAD
-				config.parameters.selectedRanges.insert( retdec::config::AddressRangeJson(val) );
-=======
 				config.parameters.selectedRanges.insert(
 						retdec::common::stringToAddrRange(val));
->>>>>>> ea28eab2
 			}
 			else
 			{
