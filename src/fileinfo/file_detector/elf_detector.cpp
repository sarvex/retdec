/**
 * @file src/fileinfo/file_detector/elf_detector.cpp
 * @brief Methods of ElfDetector class.
 * @copyright (c) 2017 Avast Software, licensed under the MIT license
 */

#include "retdec/utils/array.h"
#include "retdec/utils/conversion.h"
#include "retdec/fileformat/types/symbol_table/elf_symbol.h"
#include "retdec/fileformat/utils/other.h"
#include "fileinfo/file_detector/elf_detector.h"

using namespace retdec::utils;
using namespace ELFIO;
using namespace retdec::cpdetect;
using namespace retdec::fileformat;

namespace fileinfo {

namespace
{

const unsigned long long ELF_32_FLAGS_SIZE = 32, ELF_64_FLAGS_SIZE = 64;

// GNU note map
const std::map<std::size_t, std::string> noteMapGNU =
{
	{0x001, "NT_GNU_ABI_TAG"},
	{0x002, "NT_GNU_HWCAP"},
	{0x003, "NT_GNU_BUILD_ID"},
	{0x004, "NT_GNU_GOLD_VERSION"},
	{0x005, "NT_GNU_PROPERTY_TYPE_0"},
	//
	{0x100, "NT_GNU_BUILD_ATTRIBUTE_OPEN"},
	{0x101, "NT_GNU_BUILD_ATTRIBUTE_FUNC"}
};

// CORE note map
const std::map<std::size_t, std::string> noteMapCore =
{
	{0x001, "NT_PRSTATUS"},
	{0x002, "NT_FPREGSET"},
	{0x003, "NT_PRPSINFO"},
	{0x004, "NT_TASKSTRUCT"},
	{0x006, "NT_AUXV"},
	//
	{0x00a, "NT_PSTATUS"},
	{0x00c, "NT_FPREGS"},
	{0x00d, "NT_PSINFO"},
	{0x010, "NT_LWPSTATUS"},
	{0x011, "NT_LWPSINFO"},
	{0x012, "NT_WIN32PSTATUS"},
	//
	{0x46494c45, "NT_FILE"},
	{0x46e62b7f, "NT_PRXFPREG"},
	{0x53494749, "NT_SIGINFO"}
};

// LINUX note map
const std::map<std::size_t, std::string> noteMapLinux =
{
	{0x003, "NT_STAPSDT"},
	//
	{0x00a, "NT_PSTATUS"},
	{0x00c, "NT_FPREGS"},
	{0x00d, "NT_PSINFO"},
	{0x010, "NT_LWPSTATUS"},
	{0x012, "NT_LWPSINFO"},
	{0x013, "NT_WIN32PSTATUS"},
	//
	{0x100, "NT_PPC_VMX"},
	{0x102, "NT_PPC_VSX"},
	{0x103, "NT_PPC_TAR"},
	{0x104, "NT_PPC_PPR"},
	{0x105, "NT_PPC_DSCR"},
	{0x106, "NT_PPC_EBB"},
	{0x107, "NT_PPC_PMU"},
	{0x108, "NT_PPC_TM_CGPR"},
	{0x109, "NT_PPC_TM_CFPR"},
	{0x10a, "NT_PPC_TM_CVMX"},
	{0x10b, "NT_PPC_TM_CVSX"},
	{0x10c, "NT_PPC_TM_SPR"},
	{0x10d, "NT_PPC_TM_CTAR"},
	{0x10e, "NT_PPC_TM_CPPR"},
	{0x10f, "NT_PPC_TM_CDSCR"},
	//
	{0x200, "NT_386_TLS"},
	{0x201, "NT_386_IOPERM"},
	{0x202, "NT_X86_XSTATE"},
	//
	{0x300, "NT_S390_HIGH_GPRS"},
	{0x301, "NT_S390_TIMER"},
	{0x302, "NT_S390_TODCMP"},
	{0x303, "NT_S390_TODPREG"},
	{0x304, "NT_S390_CTRS"},
	{0x305, "NT_S390_PREFIX"},
	{0x306, "NT_S390_LAST_BREAK"},
	{0x307, "NT_S390_SYSTEM_CALL"},
	{0x308, "NT_S390_TDB"},
	{0x309, "NT_S390_VXRS_LOW"},
	{0x30a, "NT_S390_VXRS_HIGH"},
	{0x30b, "NT_S390_GS_CB"},
	{0x30c, "NT_S390_GS_BC"},
	//
	{0x400, "NT_ARM_VFP"},
	{0x402, "NT_ARM_TLS"},
	{0x403, "NT_ARM_HW_BREAK"},
	{0x404, "NT_ARM_HW_WATCH"},
	{0x405, "NT_ARM_SVE"},
	//
	{0x500, "NT_METAG_CBUF"},
	{0x501, "NT_METAG_RPIPE"},
	{0x502, "NT_METAG_TLS"},
	//
	{0x46494c45, "NT_FILE"},
	{0x46e62b7f, "NT_PRXFPREG"},
	{0x53494749, "NT_SIGINFO"}
};

// FreeBSD note map for exe files
const std::map<std::size_t, std::string> noteMapFreeBSD =
{
	{0x001, "NT_FREEBSD_ABI_TAG"},
	{0x002, "NT_FREEBSD_NOINIT_TAG"},
	{0x003, "NT_FREEBSD_ARCH_TAG"}
};

// FreeBSD note map for core files
const std::map<std::size_t, std::string> noteMapFreeBSDCore =
{
	{0x001, "NT_PRSTATUS"},
	{0x002, "NT_FPREGSET"},
	{0x003, "NT_PRPSINFO"},
	{0x007, "NT_THRMISC"},
	{0x008, "NT_PROCSTAT_PROC"},
	{0x009, "NT_PROCSTAT_FILES"},
	{0x00a, "NT_PROCSTAT_VMMAP"},
	{0x00b, "NT_PROCSTAT_GROUPS"},
	{0x00c, "NT_PROCSTAT_UMASK"},
	{0x00d, "NT_PROCSTAT_RLIMIT"},
	{0x00e, "NT_PROCSTAT_OSREL"},
	{0x00f, "NT_PROCSTAT_PSSTRINGS"},
	{0x010, "NT_PROCSTAT_AUXV"},
	{0x011, "NT_PTLWPINFO"},
	//
	{0x100, "NT_PPC_VMX"},
	//
	{0x202, "NT_X86_XSTATE"}
};

// OpenBSD note map
const std::map<std::size_t, std::string> noteMapOpenBSD =
{
	{0x001, "NT_OPENBSD_IDENT"},
	//
	{0x00a, "NT_OPENBSD_PROCINFO"},
	{0x00b, "NT_OPENBSD_AUXV"},
	//
	{0x014, "NT_OPENBSD_REGS"},
	{0x015, "NT_OPENBSD_FPREGS"},
	{0x016, "NT_OPENBSD_XFPREGS"},
	{0x017, "NT_OPENBSD_WCOOKIE"}
};

// NetBSD note map
const std::map<std::size_t, std::string> noteMapNetBSD =
{
	{0x001, "NT_NETBSD_IDENT"},
	{0x002, "NT_NETBSD_EMULATION"},
	//
	{0x005, "NT_NETBSD_MARCH"},
	{0x006, "NT_NETBSD_CMODEL"}
};

// NetBSD note map for core files
const std::map<std::size_t, std::string> noteMapNetBSDCore =
{
	{0x001, "NT_NETBSDCORE_PROCINFO"},
	{0x020, "NT_NETBSDCORE_FIRSTMACH"}
};

// NetBSD Pax note map
const std::map<std::size_t, std::string> noteMapNetBSDPax =
{
	{0x002, "NT_NETBSD_PAX_NOMPROTECT"},
	{0x003, "NT_NETBSD_PAX"},
	{0x004, "NT_NETBSD_PAX_GUARD"},
	//
	{0x008, "NT_NETBSD_PAX_NOGUARD"},
	//
	{0x010, "NT_NETBSD_PAX_ASLR"},
	//
	{0x020, "NT_NETBSD_PAX_NOASLR"}
};

// Xen note map
const std::map<std::size_t, std::string> noteMapXen =
{
	{0x000, "XEN_ELFNOTE_INFO"},
	{0x001, "XEN_ELFNOTE_ENTRY"},
	{0x002, "XEN_ELFNOTE_HYPERCALL_PAGE"},
	{0x003, "XEN_ELFNOTE_VIRT_BASE"},
	{0x004, "XEN_ELFNOTE_PADDR_OFFSET"},
	{0x005, "XEN_ELFNOTE_XEN_VERSION"},
	{0x006, "XEN_ELFNOTE_GUEST_OS"},
	{0x007, "XEN_ELFNOTE_GUEST_VERSION"},
	{0x008, "XEN_ELFNOTE_LOADER"},
	{0x009, "XEN_ELFNOTE_PAE_MODE"},
	{0x00a, "XEN_ELFNOTE_FEATURES"},
	{0x00b, "XEN_ELFNOTE_BSD_SYMTAB"},
	{0x00c, "XEN_ELFNOTE_HV_START_LOW"},
	{0x00d, "XEN_ELFNOTE_L1_MFN_VALID"},
	{0x00e, "XEN_ELFNOTE_SUSPEND_CANCEL"}
};

// HP note map
const std::map<std::size_t, std::string> noteMapHP =
{
	{0x001, "NT_HP_COMPILER"},
	{0x002, "NT_HP_COPYRIGHT"},
	{0x003, "NT_HP_VERSION"},
	{0x004, "NT_HP_SRCFILE_INFO"},
	{0x005, "NT_HP_LINKER"},
	{0x006, "NT_HP_INSTRUMENTED"},
	{0x007, "NT_HP_UX_OPTIONS"}
};

// IA-64 VMS note map
const std::map<std::size_t, std::string> noteMapIA64 =
{
	{0x001, "NT_VMS_MHD"},
	{0x002, "NT_VMS_LNM"},
	{0x003, "NT_VMS_SRC"},
	{0x004, "NT_VMS_TITLE"},
	{0x005, "NT_VMS_EIDC"},
	{0x006, "NT_VMS_FPMODE"},
	//
	{0x065, "NT_VMS_LINKTIME"},
	{0x066, "NT_VMS_IMGNAM"},
	{0x067, "NT_VMS_IMGID"},
	{0x068, "NT_VMS_LINKID"},
	{0x069, "NT_VMS_IMGBID"},
	{0x06a, "NT_VMS_GSTNAM"},
	{0x06b, "NT_VMS_ORIG_DYN"},
	{0x06c, "NT_VMS_PATCHTIME"}
};

<<<<<<< HEAD
=======
// Auxiliary vector name map
const std::map<std::size_t, std::string> auxVecMap =
{
	{0x00, "AT_NULL"},
	{0x01, "AT_IGNORE"},
	{0x02, "AT_EXECFD"},
	{0x03, "AT_PHDR"},
	{0x04, "AT_PHENT"},
	{0x05, "AT_PHNUM"},
	{0x06, "AT_PAGESZ"},
	{0x07, "AT_BASE"},
	{0x08, "AT_FLAGS"},
	{0x09, "AT_ENTRY"},
	{0x0a, "AT_NOTELF"},
	{0x0b, "AT_UID"},
	{0x0c, "AT_EUID"},
	{0x0d, "AT_GID"},
	{0x0e, "AT_EGID"},
	{0x0f, "AT_PLATFORM"},
	{0x10, "AT_HWCAP"},
	{0x11, "AT_CLKTCK"},
	{0x12, "AT_FPUCW"},
	{0x13, "AT_DCACHEBSIZE"},
	{0x14, "AT_ICACHEBSIZE"},
	{0x15, "AT_UCACHEBSIZE"},
	{0x16, "AT_IGNOREPPC"},
	{0x17, "AT_SECURE"},
	{0x18, "AT_BASE_PLATFORM"},
	{0x19, "AT_RANDOM"},
	{0x1a, "AT_HWCAP2"},
	//
	{0x1f, "AT_EXECFN"},
	{0x20, "AT_SYSINFO"},
	{0x21, "AT_SYSINFO_EHDR"},
	{0x22, "AT_L1I_CACHESHAPE"},
	{0x23, "AT_L1D_CACHESHAPE"},
	{0x24, "AT_L2_CACHESHAPE"},
	{0x25, "AT_L3_CACHESHAPE"},
	//
	{0x7d0, "AT_SUN_UID"},
	{0x7d1, "AT_SUN_RUID"},
	{0x7d2, "AT_SUN_GID"},
	{0x7d3, "AT_SUN_RGID"},
	{0x7d4, "AT_SUN_LDELF"},
	{0x7d5, "AT_SUN_LDSHDR"},
	{0x7d6, "AT_SUN_LDNAME"},
	{0x7d7, "AT_SUN_LPAGESZ"},
	{0x7d8, "AT_SUN_PLATFORM"},
	{0x7d9, "AT_SUN_HWCAP"},
	{0x7da, "AT_SUN_IFLUSH"},
	{0x7db, "AT_SUN_CPU"},
	{0x7dc, "AT_SUN_EMUL_ENTRY"},
	{0x7dd, "AT_SUN_EMUL_EXECFD"},
	{0x7de, "AT_SUN_EXECNAME"},
	{0x7df, "AT_SUN_MMU"},
	{0x7e0, "AT_SUN_LDDATA"},
	{0x7e1, "AT_SUN_AUXFLAGS"}
};

>>>>>>> 833769b0

/**
 * Detect of segment type
 * @param segment File segment
 * @return Segment type
 *
 * If value of parameter @a segment is nullptr, function will return empty string
 */
std::string getSegmentType(const ELFIO::segment *segment)
{
	if(!segment)
	{
		return "";
	}

	const unsigned long long type = segment->get_type();
	switch(type)
	{
		case PT_NULL:
			return "NULL";
		case PT_LOAD:
			return "LOADABLE";
		case PT_DYNAMIC:
			return "DYNAMIC";
		case PT_INTERP:
			return "INTERP";
		case PT_NOTE:
			return "NOTE";
		case PT_SHLIB:
			return "SHLIB";
		case PT_PHDR:
			return "PHDR";
		case PT_TLS:
			return "TLS";
		default:
			break;
	}

	if(type >= PT_LOOS && type <= PT_HIOS)
	{
		return "OS-specific";
	}
	else if(type >= PT_LOPROC && type <= PT_HIPROC)
	{
		return "Processor-specific";
	}

	return "";
}

/**
 * Detect of section type
 * @param section File section
 * @return Section type
 *
 * If value of parameter @a section is nullptr, function will return empty string
 */
std::string getSectionType(const ELFIO::section *section)
{
	if(!section)
	{
		return "";
	}

	const unsigned long long type = section->get_type();
	switch(type)
	{
		case SHT_NULL:
			return "NULL";
		case SHT_PROGBITS:
			return "PROGBITS";
		case SHT_SYMTAB:
			return "SYMTAB";
		case SHT_STRTAB:
			return "STRTAB";
		case SHT_RELA:
			return "RELA";
		case SHT_HASH:
			return "HASH";
		case SHT_DYNAMIC:
			return "DYNAMIC";
		case SHT_NOTE:
			return "NOTE";
		case SHT_NOBITS:
			return "NOBITS";
		case SHT_REL:
			return "REL";
		case SHT_SHLIB:
			return "SHLIB";
		case SHT_DYNSYM:
			return "DYNSYM";
		case SHT_INIT_ARRAY:
			return "INIT_ARRAY";
		case SHT_FINI_ARRAY:
			return "FINI_ARRAY";
		case SHT_PREINIT_ARRAY:
			return "PREINIT_ARRAY";
		case SHT_GROUP:
			return "GROUP";
		case SHT_SYMTAB_SHNDX:
			return "SYMTAB_SHNDX";
		default:
			break;
	}

	if(type >= SHT_LOOS && type <= SHT_HIOS)
	{
		return "OS-specific";
	}
	else if(type >= SHT_LOPROC && type <= SHT_HIPROC)
	{
		return "Processor-specific";
	}
	else if(type >= SHT_LOUSER && type <= SHT_HIUSER)
	{
		return "Application-specific";
	}

	return "";
}

/**
 * Detect of symbol type
 * @param symbolType Symbol type as number
 * @return Symbol type as text information
 */
std::string getSymbolType(unsigned long long symbolType)
{
	switch(symbolType)
	{
		case STT_NOTYPE:
			return "NOTYPE";
		case STT_OBJECT:
			return "DATA OBJECT";
		case STT_FUNC:
			return "FUNCTION";
		case STT_SECTION:
			return "SECTION";
		case STT_FILE:
			return "FILE";
		case STT_COMMON:
			return "COMMON";
		case STT_TLS:
			return "TLS";
		default:
			break;
	}

	if(symbolType >= STT_LOOS && symbolType <= STT_HIOS)
	{
		return "OS-specific";
	}
	else if(symbolType >= STT_LOPROC && symbolType <= STT_HIPROC)
	{
		return "Processor-specific";
	}

	return "";
}

/**
 * Detect of symbol bind
 * @param symbolBind Symbol bind as number
 * @return Symbol bind as text information
 */
std::string getSymbolBind(unsigned long long symbolBind)
{
	switch(symbolBind)
	{
		case STB_LOCAL:
			return "LOCAL";
		case STB_GLOBAL:
			return "GLOBAL";
		case STB_WEAK:
			return "WEAK";
		default:
			break;
	}

	if(symbolBind >= STB_LOOS && symbolBind <= STB_HIOS)
	{
		return "OS-specific";
	}
	else if(symbolBind >= STB_LOPROC && symbolBind <= STB_HIPROC)
	{
		return "Processor-specific";
	}

	return "";
}

/**
 * Get other information about symbol
 * @param other Other information about symbol as number
 * @return Other information about symbol as string
 */
std::string getSymbolOtherInformation(unsigned long long other)
{
	switch(other)
	{
		case STV_DEFAULT:
			return "Default visibility";
		case STV_INTERNAL:
			return "Internal visibility";
		case STV_HIDDEN:
			return "Hidden visibility";
		case STV_PROTECTED:
			return "Protected visibility";
		default:
			return "";
	}
}

/**
 * Get link to symbol section
 * @param link Link to section in number representation
 * @return Link to section in string representation
 */
std::string getSymbolLinkToSection(unsigned long long link)
{
	switch(link)
	{
		case SHN_ABS:
			return "ABSOLUTE";
		case SHN_COMMON:
			return "COMMON";
		case SHN_UNDEF:
			return "UNDEFINED";
		case SHN_XINDEX:
			return "XINDEX";
		default:
			return numToStr(link);
	}
}

/**
 * Get type of dynamic entry
 * @param dynamicTag Type of dynamic entry in number representation
 * @return Type of dynamic entry in string representation
 */
std::string getDynamicEntryType(unsigned long long dynamicTag)
{
	switch(dynamicTag)
	{
		case DT_NULL:
			return "End of _DYNAMIC array (DT_NULL)";
		case DT_NEEDED:
			return "String table offset of name of needed library (DT_NEEDED)";
		case DT_PLTRELSZ:
			return "DT_PLTRELSZ";
		case DT_PLTGOT:
			return "DT_PLTGOT";
		case DT_HASH:
			return "Address of symbol hash table (DT_HASH)";
		case DT_STRTAB:
			return "Address of string table (DT_STRTAB)";
		case DT_SYMTAB:
			return "Address of symbol table (DT_SYMBTAB)";
		case DT_RELA:
			return "Address of relocation table with explicit addends (DT_RELA)";
		case DT_RELASZ:
			return "Size in bytes of DT_RELA relocation table (DT_RELASZ)";
		case DT_RELAENT:
			return "Size in bytes of DT_RELA relocation entry (DT_RELAENT)";
		case DT_STRSZ:
			return "Size in bytes of string table (DT_STRSZ)";
		case DT_SYMENT:
			return "Size in bytes of symbol table entry (DT_SYMENT)";
		case DT_INIT:
			return "Address of initialization function (DT_INIT)";
		case DT_FINI:
			return "Address of termination function (DT_FINI)";
		case DT_SONAME:
			return "String table offset of name of shared object (DT_SONAME)";
		case DT_RPATH:
			return "String table offset of search library search path string (DT_RPATH)";
		case DT_SYMBOLIC:
			return "DT_SYMBOLIC";
		case DT_REL:
			return "Address of relocation table without explicit addends (DT_REL)";
		case DT_RELSZ:
			return "Size in bytes of DT_REL relocation table (DT_RELSZ)";
		case DT_RELENT:
			return "Size in bytes of DT_REL relocation entry (DT_RELENT)";
		case DT_PLTREL:
			return "DT_PLTREL";
		case DT_DEBUG:
			return "DT_DEBUG";
		case DT_TEXTREL:
			return "DT_TEXTREL";
		case DT_JMPREL:
			return "DT_JMPREL";
		case DT_BIND_NOW:
			return "DT_BIND_NOW";
		case DT_INIT_ARRAY:
			return "DT_INIT_ARRAY";
		case DT_FINI_ARRAY:
			return "DT_FINI_ARRAY";
		case DT_INIT_ARRAYSZ:
			return "DT_INIT_ARRAYSZ";
		case DT_FINI_ARRAYSZ:
			return "DT_FINI_ARRAYSZ";
		case DT_RUNPATH:
			return "String table offset of library search path string (DT_RUNPATH)";
		case DT_FLAGS:
			return "DT_FLAGS";
		case DT_PREINIT_ARRAY:
			return "DT_PREINIT_ARRAY";
		case DT_PREINIT_ARRAYSZ:
			return "DT_PREINIT_ARRAYSZ";
		case DT_MAXPOSTAGS:
			return "Number of positive dynamic array tag values (DT_MAXPOSTAGS)";
		case 0x6ffffef5:
			return "DT_GNU_HASH";
		case 0x6ffffff0:
			return "DT_VERSYM";
		case 0x6ffffff9:
			return "DT_RELACOUNT";
		case 0x6ffffffe:
			return "DT_VERNEED";
		case 0x6fffffff:
			return "DT_VERNEEDNUM";
		default:
			break;
	}

	if(dynamicTag >= DT_LOOS && dynamicTag <= DT_HIOS)
	{
		return "OS-specific";
	}
	else if(dynamicTag >= DT_LOPROC && dynamicTag <= DT_HIPROC)
	{
		return "Processor-specific";
	}

	return "";
}

/**
 * Create new relocation with given parameters
 * @param name Name of symbol being relocated
 * @param offset Offset of symbol being relocated
 * @param value Value of relocation
 * @param type Type of relocation
 * @param addend Relocation addend
 * @param calc Calculated value
 * @return new relocation
 */
Relocation createRelocation(const std::string &name, std::uint64_t offset,
	std::uint64_t value, std::uint32_t type, std::int64_t addend, std::int64_t calc)
{
	Relocation relocation;

	relocation.setSymbolName(name);
	relocation.setOffset(offset);
	relocation.setSymbolValue(value);
	relocation.setRelocationType(type);
	relocation.setAddend(addend);
	relocation.setCalculatedValue(calc);

	return relocation;
}

/**
 * Get string description of note
 * @param owner owner of note
 * @param type type of note
 * @param isCore set to @c true if file is core file
 * @return string note description or empty string if unknown
 */
std::string getNoteDescription(
		const std::string& owner, const std::size_t& type, bool isCore)
{
	if(owner.empty())
	{
		return "(system reserved empty note)";
	}

	// Default value if we cannot interpret type
	const std::string unknown;

	if(owner == "GNU")
	{
		return mapGetValueOrDefault(noteMapGNU, type, unknown);
	}
	else if(owner == "CORE")
	{
		return mapGetValueOrDefault(noteMapCore, type, unknown);
	}
	else if(owner == "LINUX")
	{
		return mapGetValueOrDefault(noteMapLinux, type, unknown);
	}
	else if(owner == "Android" && type == 0x01)
	{
		return "ABI_NOTETYPE";
	}
	else if(owner == "stapsdt" && type == 0x03)
	{
		return "NT_STAPSDT";
	}
	else if(owner == "SPU/" && type == 0x01)
	{
		return "NT_SPU";
	}
	else if(owner == "FreeBSD")
	{
		if(isCore)
		{
			return mapGetValueOrDefault(noteMapFreeBSDCore, type, unknown);
		}
		return mapGetValueOrDefault(noteMapFreeBSD, type, unknown);
	}
	else if(owner == "NetBSD")
	{
		return mapGetValueOrDefault(noteMapNetBSD, type, unknown);
	}
	else if(owner == "PaX")
	{
		return mapGetValueOrDefault(noteMapNetBSDPax, type, unknown);
	}
	else if(startsWith(owner, "NetBSD-CORE"))
	{
		return mapGetValueOrDefault(noteMapNetBSDCore, type, unknown);
	}
	else if(startsWith(owner, "OpenBSD"))
	{
		return mapGetValueOrDefault(noteMapOpenBSD, type, unknown);
	}
	else if(owner == "Xen")
	{
		return mapGetValueOrDefault(noteMapXen, type, unknown);
	}
	else if(owner == "HP")
	{
		return mapGetValueOrDefault(noteMapHP, type, unknown);
	}
	else if(owner == "IPF/VMS")
	{
		return mapGetValueOrDefault(noteMapIA64, type, unknown);
	}

	/// @todo other unknown owners: csr, thi, osi, gpr, fpr
	return unknown;
}

} // anonymous namespace

/**
 * Constructor
 * @param pathToInputFile Path to input file
 * @param finfo Instance of class for storing information about file
 * @param searchPar Parameters for detection of used compiler (or packer)
 * @param loadFlags Load flags
 */
ElfDetector::ElfDetector(std::string pathToInputFile, FileInformation &finfo, retdec::cpdetect::DetectParams &searchPar, retdec::fileformat::LoadFlags loadFlags) :
	FileDetector(pathToInputFile, finfo, searchPar, loadFlags)
{
	fileParser = elfParser = std::make_shared<ElfWrapper>(fileInfo.getPathToFile(), loadFlags);
	loaded = elfParser->isInValidState();
}

/**
 * Destructor
 */
ElfDetector::~ElfDetector()
{

}

/**
 * Get file version
 */
void ElfDetector::getFileVersion()
{
	fileInfo.setFileVersion(numToStr(elfParser->getFileVersion()));
}

/**
 * Get information about file header
 */
void ElfDetector::getFileHeaderInfo()
{
	fileInfo.setFileHeaderVersion(numToStr(elfParser->getFileHeaderVersion()));
	fileInfo.setFileHeaderSize(elfParser->getFileHeaderSize());
}

/**
 * Get information about file flags
 */
void ElfDetector::getFlags()
{
	fileInfo.setFileFlagsSize(ELF_32_FLAGS_SIZE);
	fileInfo.setFileFlags(elfParser->getFileFlags());
}

/**
 * Get information about file segments
 */
void ElfDetector::getSegments()
{
	const unsigned long long noOfSegments = elfParser->getDeclaredNumberOfSegments();
	fileInfo.setNumberOfDeclaredSegments(noOfSegments);
	fileInfo.setSegmentTableOffset(elfParser->getSegmentTableOffset());
	fileInfo.setSegmentTableEntrySize(elfParser->getSegmentTableEntrySize());
	fileInfo.setSegmentTableSize(elfParser->getSegmentTableSize());

	const unsigned long long flagMasks[] = {PF_R, PF_W, PF_X, PF_MASKOS, PF_MASKPROC};
	const auto flagsSize = arraySize(flagMasks);
	const std::string flagsDesc[flagsSize] = {"readable", "writable", "executable", "operating system-specific flags", "processor-specific flags"};
	const std::string flagsAbbv[flagsSize] = {"r", "w", "x", "o", "p"};
	unsigned long long flags;
	FileSegment fseg;
	fseg.setFlagsSize(ELF_32_FLAGS_SIZE);

	for(unsigned long long i = 0; i < noOfSegments; ++i)
	{
		const auto *seg = elfParser->getFileSegment(i);
		if(!seg)
		{
			continue;
		}
		fseg.setType(getSegmentType(seg));
		fseg.setIndex(seg->get_index());
		fseg.setOffset(seg->get_offset());
		fseg.setVirtualAddress(seg->get_virtual_address());
		fseg.setPhysicalAddress(seg->get_physical_address());
		fseg.setSizeInFile(seg->get_file_size());
		fseg.setSizeInMemory(seg->get_memory_size());
		fseg.setAlignment(seg->get_align());
		flags = seg->get_flags();
		fseg.setFlags(flags);
		fseg.clearFlagsDescriptors();
		for(unsigned long long j = 0; j < flagsSize; ++j)
		{
			if(flags & flagMasks[j])
			{
				fseg.addFlagsDescriptor(flagsDesc[j], flagsAbbv[j]);
			}
		}
		const auto *auxSeg = elfParser->getSegment(seg->get_index());
		if(auxSeg)
		{
			fseg.setCrc32(auxSeg->getCrc32());
			fseg.setMd5(auxSeg->getMd5());
			fseg.setSha256(auxSeg->getSha256());
		}
		fileInfo.addSegment(fseg);
	}
}

/**
 * Get information about symbol table
 */
void ElfDetector::getSymbolTable()
{
	// specific analysis for ARM architecture
	unsigned long long machineType;
	const bool isArm = elfParser->getMachineCode(machineType) && machineType == EM_ARM;
	SpecialInformation specInfo("instruction set", "iset");

	Symbol symbol;
	for (const auto& st : elfParser->getSymbolTables())
	{
		SymbolTable symbolTable;
		symbolTable.setNumberOfDeclaredSymbols(st->getNumberOfSymbols());
		symbolTable.setTableName(st->getName());

		for (const auto& sym : *st)
		{
			auto elfSym = std::static_pointer_cast<ElfSymbol>(sym);

			unsigned long long sectionLink = 0, address = 0, size = 0;
			elfSym->getLinkToSection(sectionLink);
			elfSym->getAddress(address);
			elfSym->getSize(size);

			symbol.setIndex(elfSym->getIndex());
			symbol.setName(elfSym->getName());
			symbol.setType(getSymbolType(elfSym->getElfType()));
			symbol.setBind(getSymbolBind(elfSym->getElfBind()));
			symbol.setOther(getSymbolOtherInformation(elfSym->getElfOther()));
			symbol.setValue(address);
			symbol.setSize(size);
			symbol.setLinkToSection(getSymbolLinkToSection(sectionLink));
			symbolTable.addSymbol(symbol);

			if(isArm)
			{
				if(elfSym->getElfType() == STT_FUNC)
				{
					(address & 1) ? specInfo.addValue("THUMB") : specInfo.addValue("ARM");
				}
				else
				{
					specInfo.addValue("");
				}
			}
		}

		if(isArm)
		{
			symbolTable.addSpecialInformation(specInfo);
		}
		fileInfo.addSymbolTable(symbolTable);
	}
}

/**
 * Get information about relocation table
 * @param sec File section
 */
void ElfDetector::getRelocationTable(const ELFIO::section *sec)
{
	relocation_section_accessor *relocations = elfParser->getRelocationTable(sec->get_index());
	if(!relocations)
	{
		return;
	}
	RelocationTable relocationTable;
	Relocation relocation;
	std::string symbolName;
	Elf64_Addr offset = 0, symbolValue = 0;
	Elf_Word relType = 0;
	Elf_Sxword addend = 0, calcValue = 0;
	const ELFIO::section *otherSec;

	relocationTable.setNumberOfDeclaredRelocations(relocations->get_entries_num());
	unsigned long long secLink = sec->get_link();
	relocationTable.setAssociatedSymbolTableIndex(secLink);
	if((otherSec = elfParser->getFileSection(secLink)))
	{
		relocationTable.setAssociatedSymbolTableName(otherSec->get_name());
	}
	secLink = sec->get_info();
	relocationTable.setAppliesSectionIndex(secLink);
	if((otherSec = elfParser->getFileSection(secLink)))
	{
		relocationTable.setAppliesSectionName(otherSec->get_name());
	}

	for(unsigned long long i = 0, e = relocations->get_loaded_entries_num(); i < e; ++i)
	{
		if (elfParser->isMips() && elfParser->getElfClass() == ELFCLASS64)
		{
			Elf_Word index = 0;
			Elf64_Byte value = 0;
			Elf64_Byte type[3] = {0, 0, 0};
			relocations->mips64_get_entry(i, offset, index, value, type[2], type[1], type[0], addend);

			Elf_Xword size;
			Elf_Half section;
			unsigned char bind, symbolType, other;
			auto* symbols = elfParser->getSymbolTable(sec->get_link());
			if (symbols)
			{
				symbols->get_symbol(index, symbolName, symbolValue, size, bind, symbolType, section, other);
			}
			else
			{
				symbolName = std::string();
				symbolValue = 0;
			}

			for (int i = 0; i < 3; ++i)
			{
				if (type[i])
				{
					relocation = createRelocation(symbolName, offset, symbolValue, type[i], addend, calcValue);
					relocationTable.addRelocation(relocation);
				}
			}
		}
		else
		{
			relocations->get_entry(i, offset, symbolValue, symbolName, relType, addend, calcValue);
			relocation = createRelocation(symbolName, offset, symbolValue, relType, addend, calcValue);
			relocationTable.addRelocation(relocation);
		}
	}
	relocationTable.setTableName(sec->get_name());
	fileInfo.addRelocationTable(relocationTable);
	delete relocations;
}

/**
 * Get information about dynamic section
 * @param sec File section
 */
void ElfDetector::getDynamicSection(const ELFIO::section *sec)
{
	const dynamic_section_accessor *dynamic = elfParser->getDynamicSection(sec->get_index());
	if(!dynamic)
	{
		return;
	}
	DynamicSection dynamicSection;
	DynamicEntry dynamicEntry;
	std::string str;
	Elf_Xword tag = 0, dynValue = 0;

	dynamicSection.setNumberOfDeclaredEntries(dynamic->get_entries_num());
	const unsigned long long flagMasks[] = {DF_ORIGIN, DF_SYMBOLIC, DF_TEXTREL, DF_BIND_NOW, DF_STATIC_TLS};
	const unsigned long long flagsSize = arraySize(flagMasks);
	const std::string flagsDesc[flagsSize] = {"DF_ORIGIN", "DF_SYMBOLIC", "DF_TEXTREL", "DF_BIND_NOW",
												"file contains code using a static thread-local storage scheme (DF_STATIC_TLS)"};
	const std::string flagsAbbv[flagsSize] = {"o", "s", "r", "b", "t"};

	for(unsigned long long i = 0, e = dynamic->get_loaded_entries_num(); i < e; ++i)
	{
		dynamic->get_entry(i, tag, dynValue, str);
		dynamicEntry.setValue(dynValue);
		dynamicEntry.setDescription(replaceNonprintableChars(str));
		dynamicEntry.setType(getDynamicEntryType(tag));
		dynamicEntry.clearFlagsDescriptors();
		if(tag == DT_FLAGS)
		{
			dynamicEntry.setFlagsSize(ELF_64_FLAGS_SIZE);
			dynamicEntry.setFlags(dynValue);
			for(unsigned long long j = 0; j < flagsSize; ++j)
			{
				if(dynValue & flagMasks[j])
				{
					dynamicEntry.addFlagsDescriptor(flagsDesc[j], flagsAbbv[j]);
				}
			}
		}
		else
		{
			dynamicEntry.setFlagsSize(0);
			dynamicEntry.setFlags(0);
		}
		dynamicSection.addEntry(dynamicEntry);
	}
	dynamicSection.setSectionName(sec->get_name());
	fileInfo.addDynamicSection(dynamicSection);
	delete dynamic;
}

/**
 * Get information about sections
 */
void ElfDetector::getSections()
{
	const unsigned long long storedNoOfSections = elfParser->getNumberOfSections();
	const unsigned long long declNoOfSections = elfParser->getDeclaredNumberOfSections();
	fileInfo.setNumberOfDeclaredSections(declNoOfSections);
	fileInfo.setSectionTableOffset(elfParser->getSectionTableOffset());
	fileInfo.setSectionTableEntrySize(elfParser->getSectionTableEntrySize());
	fileInfo.setSectionTableSize(elfParser->getSectionTableSize());

	const unsigned long long flagMasks[] = {SHF_WRITE, SHF_ALLOC, SHF_EXECINSTR, SHF_MERGE, SHF_STRINGS, SHF_INFO_LINK, SHF_LINK_ORDER,
											SHF_OS_NONCONFORMING, SHF_GROUP, SHF_TLS, SHF_COMPRESSED, SHF_MASKOS, SHF_MASKPROC};
	const unsigned long long flagsSize = arraySize(flagMasks);
	unsigned long long flags;
	const std::string flagsDesc[flagsSize] = {"writable", "allocated", "executable", "merged data", "section consists of null-terminated strings",
												"SHF_INFO_LINK", "SHF_LINK_ORDER", "section requires special operating system-specific processing beyond the standard linking rules",
												"section is a member of a section group", "thread-local storage", "section containing compressed data",
												"operating system-specific flags", "processor-specific flags"};
	const std::string flagsAbbv[flagsSize] = {"w", "a", "x", "m", "n",
												"i", "l", "s",
												"g", "t", "c", "o", "p"};
	FileSection fs;
	fs.setFlagsSize(ELF_32_FLAGS_SIZE);

	for(unsigned long long i = 0; i < storedNoOfSections; ++i)
	{
		const auto *sec = elfParser->getFileSection(i);
		if(!sec)
		{
			continue;
		}
		fs.setName(sec->get_name());
		fs.setType(getSectionType(sec));
		fs.setIndex(sec->get_index());
		fs.setOffset(sec->get_offset());
		fs.setSizeInFile(sec->get_size());
		fs.setEntrySize(sec->get_entry_size());
		fs.setStartAddress(sec->get_address());
		fs.setMemoryAlignment(sec->get_addr_align());
		fs.setLinkToAnotherSection(sec->get_link());
		fs.setExtraInfo(sec->get_info());
		flags = sec->get_flags();
		fs.setFlags(flags);
		fs.clearFlagsDescriptors();
		for(unsigned long long j = 0; j < flagsSize; ++j)
		{
			if(flags & flagMasks[j])
			{
				fs.addFlagsDescriptor(flagsDesc[j], flagsAbbv[j]);
			}
		}
		const auto *auxSec = elfParser->getSection(sec->get_index());
		if(auxSec)
		{
			fs.setCrc32(auxSec->getCrc32());
			fs.setMd5(auxSec->getMd5());
			fs.setSha256(auxSec->getSha256());
		}
		fileInfo.addSection(fs);
		switch(sec->get_type())
		{
			//case SHT_SYMTAB:
			//case SHT_DYNSYM:
			//	getSymbolTable(sec);
			//	break;
			case SHT_RELA:
			case SHT_REL:
				getRelocationTable(sec);
				break;
			case SHT_DYNAMIC:
				getDynamicSection(sec);
				break;
			default:
				break;
		}
	}
}

/**
 * Get information about notes
 */
void ElfDetector::getNotes()
{
	bool reportedUnk = false; // Set to true if unknown note was reported

	const bool isCore = elfParser->getTypeOfFile() == ET_CORE;
	for(const auto& notes : elfParser->getElfNotes())
	{
		fileinfo::ElfNotes result;
		result.setSecSegOffset(notes.getSecSegOffset());
		result.setSecSegLength(notes.getSecSegLength());
		if(notes.isNamedSection())
		{
			result.setSectionName(notes.getSectionName());
		}

		if(notes.isMalformed())
		{
			std::string errorMessage = notes.getErrorMessage();
			if(errorMessage.empty())
			{
				errorMessage = "malformed notes found";
			}
			result.setErrorMessage(errorMessage);

			// ELF parser stops after first invalid note so it is safe to load
			// notes loaded before corrupted note.
		}

		for(const auto& note : notes.getNotes())
		{
			ElfNoteEntry entry;
			entry.owner = note.name;
			entry.type = note.type;
			entry.dataOffset = note.dataOffset;
			entry.dataLength = note.dataLength;

			auto desc = getNoteDescription(entry.owner, entry.type, isCore);
			if(desc.empty())
			{
				desc = "(unknown " + entry.owner + " note)";
				if(!reportedUnk)
				{
					reportedUnk = true;
					fileInfo.messages.emplace_back(
						"Warning: Unknown note type found.");
				}
			}
			entry.description = desc;

			result.addNoteEntry(entry);
		}

		fileInfo.addElfNotes(result);
	}
}

/**
<<<<<<< HEAD
=======
 * Get information about core file
 */
void ElfDetector::getCoreInfo()
{
	const auto* coreInfo = elfParser->getElfCoreInfo();

	for(const auto& entry : coreInfo->getAuxVector())
	{
		auto name = mapGetValueOrDefault(auxVecMap, entry.first, "");
		if(name.empty())
		{
			name = "UNKNOWN " + toString(entry.first);
		}
		fileInfo.addAuxVectorEntry(name, entry.second);
	}

	for(const auto& entry : coreInfo->getFileMap())
	{
		fileinfo::FileMapEntry fEntry;
		fEntry.address = entry.startAddr;
		fEntry.size = entry.endAddr - entry.startAddr;
		fEntry.page = entry.pageOffset;
		fEntry.path = entry.filePath;
		fileInfo.addFileMapEntry(fEntry);
	}
}

/**
>>>>>>> 833769b0
 * Get information about operating system or ABI extension
 */
void ElfDetector::getOsAbiInfo()
{
	std::string abi;
	const unsigned long long osAbi = elfParser->getOsOrAbi(), abiVersion = elfParser->getOsOrAbiVersion();
	switch(osAbi)
	{
		case ELFOSABI_NONE:
			abi = "No extensions or unspecified";
			break;
		case ELFOSABI_LINUX:
			abi = "GNU";
			break;
		case ELFOSABI_HPUX:
			abi = "Hewlett-Packard HP-UX";
			break;
		case ELFOSABI_NETBSD:
			abi = "NetBSD";
			break;
		case ELFOSABI_SOLARIS:
			abi = "Sun Solaris";
			break;
		case ELFOSABI_AIX:
			abi = "AIX";
			break;
		case ELFOSABI_IRIX:
			abi = "IRIX";
			break;
		case ELFOSABI_FREEBSD:
			abi = "FreeBSD";
			break;
		case ELFOSABI_TRU64:
			abi = "Compaq TRU64 UNIX";
			break;
		case ELFOSABI_MODESTO:
			abi = "Novell Modesto";
			break;
		case ELFOSABI_OPENBSD:
			abi = "Open BSD";
			break;
		case ELFOSABI_OPENVMS:
			abi = "Open VMS";
			break;
		case ELFOSABI_NSK:
			abi = "Hewlett-Packard Non-Stop Kernel";
			break;
		case ELFOSABI_AROS:
			abi = "Amiga Research OS";
			break;
		case ELFOSABI_FENIXOS:
			abi = "The FenixOS highly scalable multi-core OS";
			break;
		default:
			break;
	}

	if(osAbi >= 64 && osAbi <= 255)
	{
		abi = "Architecture-specific ABI extension";
	}
	fileInfo.setOsAbi(abi);
	fileInfo.setOsAbiVersion(numToStr(abiVersion));
}

void ElfDetector::detectFileClass()
{
	switch(elfParser->getElfClass())
	{
		case ELFCLASS32:
			fileInfo.setFileClass("32-bit");
			break;
		case ELFCLASS64:
			fileInfo.setFileClass("64-bit");
			break;
		default:;
	}
}

void ElfDetector::detectArchitecture()
{
	unsigned long long machineType = 0;
	if(!elfParser->getMachineCode(machineType))
	{
		return;
	}
	std::string result;

	// Check the newest version: http://www.sco.com/developers/gabi/latest/ch4.eheader.html#e_machine
	switch(machineType)
	{
		// x86/x64/ia64-based
		case EM_386:
		case EM_486:
			result = "x86 (or later and compatible)";
			break;
		case EM_X86_64:
			result = "x86-64";
			break;
		case EM_IA_64:
			result = "IA-64 (Intel Itanium)";
			break;
		case EM_860:
			result = "Intel 80860";
			break;
		case EM_960:
			result = "Intel 80960";
			break;

		// Intel (other)
		case EM_8051:
			result = "Intel 8051 and variants";
			break;
		case EM_L1OM:
			result = "Intel L1OM";
			break;

		// MIPS
		// The official e_machine number for MIPS is now #8, regardless of
		// endianness. The second number (#10) will be deprecated later.
		case EM_MIPS:
			result = "MIPS (MIPS I Architecture)";
			break;
		case EM_MIPS_RS3_LE:
			result = "MIPS (RS3000 - little endian)";
			break;
		case EM_MIPS_X:
			result = "MIPS (Stanford MIPS-X)";
			break;

		// ARM
		case EM_ARM:
			result = "ARM";
			break;
		case EM_AARCH64:
			result = "ARM AARCH64";
			break;

		// nVidia
		case EM_CUDA:
			result = "NVIDIA CUDA architecture";
			break;

		// Hitachi
		case EM_SH:
			/* SuperH */
			result = "Hitachi SH";
			break;
		case EM_H8_300:
			result = "Hitachi H8/300";
			break;
		case EM_H8_300H:
			result = "Hitachi H8/300H";
			break;
		case EM_H8S:
			result = "Hitachi H8S";
			break;
		case EM_H8_500:
			result = "Hitachi H8/500";
			break;

		// Renesas
		case EM_M16C:
			result = "Renesas M16C series microprocessors";
			break;
		case EM_M32C:
			result = "Renesas M32C series microprocessors";
			break;
		case EM_R32C:
			result = "Renesas R32C series microprocessors";
			break;
		case EM_RX:
			result = "Renesas RX family";
			break;

		// Power PC
		case EM_PPC:
			result = "PowerPC";
			break;
		case EM_PPC64:
			result = "PPC64 (PowerPC 64-bit)";
			break;

		// Alpha
		case EM_OLD_ALPHA:
		case 0x9026:
			result = "ALPHA";
			break;

		// Motorola
		case EM_68K:
			result = "Motorola 68000";
			break;
		case EM_88K:
			result = "Motorola 88000";
			break;
		case EM_MCORE:
			result = "Motorola RCE (or Fujitsu MMA)";
			break;
		case EM_COLDFIRE:
			result = "Motorola ColdFire";
			break;
		case EM_68HC12:
			result = "Motorola M68HC12";
			break;
		case EM_STARCORE:
			result = "Motorola Star*Core processor";
			break;
		case EM_68HC16:
			result = "Motorola MC68HC16 Microcontroller";
			break;
		case EM_68HC11:
			result = "Motorola MC68HC11 Microcontroller";
			break;
		case EM_68HC08:
			result = "Motorola MC68HC08 Microcontroller";
			break;
		case EM_68HC05:
			result = "Motorola MC68HC05 Microcontroller";
			break;
		case EM_XGATE:
			result = "Motorola XGATE embedded processor";
			break;

		// STMicroelectronics
		case EM_ST100:
			result = "STMicroelectronics ST100 processor";
			break;
		case EM_ST9PLUS:
			result = "STMicroelectronics ST9+ 8/16 bit microcontroller";
			break;
		case EM_ST7:
			result = "STMicroelectronics ST7 8-bit microcontroller";
			break;
		case EM_ST19:
			result = "STMicroelectronics ST19 8-bit microcontroller";
			break;
		case EM_ST200:
			result = "STMicroelectronics ST200 microcontroller";
			break;
		case EM_MMDSP_PLUS:
			result = "STMicroelectronics 64bit VLIW Data Signal Processor";
			break;
		case EM_STXP7X:
			result = "STMicroelectronics STxP7x family";
			break;
		case EM_STM8:
			result = "STMicroeletronics STM8 8-bit microcontroller";
			break;

		// IBM
		case EM_S370:
			result = "IBM System/370 Processor (Amdahl)";
			break;
		case 11:
			result = "IBM RS6000";
			break;
		case EM_S390:
		case 0xa390:
			result = "IBM System/390 Processor";
			break;

		// Fujitsu
		case EM_VPP550:
			result = "Fujitsu VPP500";
			break;
		case EM_FR20:
			result = "Fujitsu FR20";
			break;
		case EM_MMA:
			result = "Fujitsu MMA Multimedia Accelerator";
			break;
		case EM_FR30:
			result = "Fujitsu FR30";
			break;
		case EM_F2MC16:
			result = "Fujitsu F2MC16";
			break;

		// SPARC
		case EM_SPARC:
			result = "SPARC";
			break;
		case EM_SPARC32PLUS:
			result = "Enhanced instruction set SPARC (SPARC32PLUS)";
			break;
		case EM_SPARCV9:
			result = "SPARC (v9)";
			break;

		// Siemens
		case EM_TRICORE:
			result = "Siemens TriCore embedded processor";
			break;
		case EM_PCP:
			result = "Siemens PCP";
			break;
		case EM_FX66:
			result = "Siemens FX66 microcontroller";
			break;

		// Sony
		case EM_NCPU:
			result = "Sony nCPU embedded RISC processor";
			break;
		case EM_PDSP:
			result = "Sony DSP Processor";
			break;

		// Mitsubishi
		case EM_D10V:
			result = "Mitsubishi D10V";
			break;
		case EM_D30V:
			result = "Mitsubishi D30V";
			break;
		case EM_M32R:
			result = "Mitsubishi M32R";
			break;

		// Matsushita
		case EM_MN10300:
			result = "Matsushita MN10300";
			break;
		case EM_MN10200:
			result = "Matsushita MN10200";
			break;

		// Tilera
		case EM_TILE64:
			result = "Tilera TILE64 multicore architecture family";
			break;
		case EM_TILEPRO:
			result = "Tilera TILEPro multicore architecture family";
			break;
		case 191:
			result = "Tilera TILE-Gx";
			break;

		// PDP
		case EM_PDP10:
			result = "Digital Equipment Corp. PDP-10";
			break;
		case EM_PDP11:
			result = "Digital Equipment Corp. PDP-11";
			break;

		// Infineon
		case EM_JAVELIN:
			result = "Infineon Technologies 32-bit embedded processor";
			break;
		case EM_C166:
			result = "Infineon C16x/XC16x processor";
			break;
		case EM_SLE9X:
			result = "Infineon Technologies SLE9X core";
			break;

		// Atmel
		case EM_AVR:
			result = "Atmel AVR 8-bit microcontroller";
			break;
		case EM_AVR32:
			result = "Atmel Corporation 32-bit microprocessor family";
			break;

		// National Semiconductor
		case EM_NS32K:
			result = "National Semiconductor 32000 series";
			break;
		case EM_CR:
			result = "National Semiconductor CompactRISC";
			break;
		case EM_CRX:
			result = "National Semiconductor CRX";
			break;
		case EM_CR16:
			result = "National Semiconductor CompactRISC 16-bit processor";
			break;

		// Freescale
		case EM_CE:
			result = "Freescale Communication Engine RISC core";
			break;
		case EM_RS08:
			result = "Freescale RS08 embedded processor";
			break;
		case EM_ETPU:
			result = "Freescale Extended Time Processing Unit";
			break;

		// Sunplus
		case EM_SCORE:
			result = "Sunplus Score / Sunplus S+core7 RISC processor";
			break;

		// Videocore
		case EM_VIDEOCORE:
			result = "Alphamosaic VideoCore processor";
			break;
		case EM_VIDEOCORE3:
			result = "Broadcom VideoCore III processor";
			break;

		// Texas Instruments
		case EM_TI_C6000:
			result = "Texas Instruments TMS320C6000 DSP family";
			break;
		case EM_TI_C2000:
			result = "Texas Instruments TMS320C2000 DSP family";
			break;
		case EM_TI_C5500:
			result = "Texas Instruments TMS320C55x DSP family";
			break;

		// Microblaze
		case EM_MICROBLAZE:
			result = "Xilinx MicroBlaze RISC soft processor core";
			break;
		case 0xbaab:
			result = "MicroBlaze";
			break;

		// Cyan Technology
		case EM_ECOG2:
			result = "Cyan Technology eCOG2 microprocessor";
			break;
		case EM_ECOG1:
			result = "Cyan Technology eCOG1X family";
			break;
		case EM_ECOG16:
			result = "Cyan Technology eCOG16 family";
			break;

		// New Japan Radio
		case EM_DSP24:
			result = "New Japan Radio (NJR) 24-bit DSP Processor";
			break;
		case EM_XIMO16:
			result = "New Japan Radio (NJR) 16-bit DSP Processor";
			break;

		// META
		case EM_METAG:
			result = "Imagination Technologies META processor architecture";
			break;

		// Other
		case EM_SPU:
			result = "SPU (Sony/Toshiba/IBM)";
			break;
		case EM_M32:
			result = "AT&T WE32100";
			break;
		case EM_PARISC:
			result = "Hewlett-Packard PA-RISC";
			break;
		case 16:
			result = "nCUBE";
			break;
		case EM_V800:
			result = "NEC V800";
			break;
		case EM_RH32:
			result = "TRW RH-32";
			break;
		case EM_ARC:
			result = "Argonaut RISC Core, Argonaut Technologies Inc.";
			break;
		case EM_NDR1:
			result = "Denso NDR1 microprocessor";
			break;
		case EM_ME16:
			result = "Toyota ME16 processor";
			break;
		case EM_TINYJ:
			result = "Advanced Logic Corp. TinyJ embedded processor family";
			break;
		case EM_SVX:
			result = "Silicon Graphics SVx";
			break;
		case EM_VAX:
			result = "Digital VAX";
			break;
		case EM_CRIS:
			result = "Axis Communications 32-bit embedded processor";
			break;
		case EM_FIREPATH:
			result = "Element 14 64-bit DSP Processor";
			break;
		case EM_ZSP:
			result = "LSI Logic 16-bit DSP Processor";
			break;
		case EM_MMIX:
			result = "MMIX - Donald Knuth's educational 64-bit processor";
			break;
		case EM_HUANY:
			result = "Harvard University machine-independent object files";
			break;
		case EM_PRISM:
			result = "SiTera Prism";
			break;
		case EM_V850:
			result = "NEC v850";
			break;
		case EM_PJ:
			result = "picoJava";
			break;
		case EM_OPENRISC:
			result = "OpenRISC 32-bit embedded processor";
			break;
		case EM_ARC_A5:
			result = "ARC Cores Tangent-A5";
			break;
		case EM_XTENSA:
			result = "Tensilica Xtensa Architecture";
			break;
		case EM_TMM_GPP:
			result = "Thompson Multimedia General Purpose Processor";
			break;
		case EM_TPC:
			result = "Tenor Network TPC processor";
			break;
		case EM_SNP1K:
			result = "Trebia SNP 1000 processor";
			break;
		case EM_IP2K:
			result = "Ubicom IP2022 micro controller";
			break;
		case EM_MAX:
			result = "MAX Processor";
			break;
		case EM_MSP430:
			result = "TI msp430 micro controller";
			break;
		case EM_BLACKFIN:
			result = "Analog Devices Blackfin";
			break;
		case EM_SE_C33:
			result = "S1C33 Family of Seiko Epson processors";
			break;
		case EM_SEP:
			result = "Sharp embedded microprocessor";
			break;
		case EM_ARCA:
			result = "Arca RISC Microprocessor";
			break;
		case EM_UNICORE:
			result = "Microprocessor series from PKU-Unity Ltd. and MPRC of Peking University";
			break;
		case EM_EXCESS:
			result = "eXcess: 16/32/64-bit configurable embedded CPU";
			break;
		case EM_DXP:
			result = "Icera Semiconductor Inc. Deep Execution Processor";
			break;
		case EM_ALTERA_NIOS2:
			result = "Altera Nios II soft-core processor";
			break;
		case EM_DSPIC30F:
			result = "Microchip Technology dsPIC30F Digital Signal Controller";
			break;
		case EM_TSK3000:
			result = "Altium TSK3000 core";
			break;
		case EM_LATTICEMICO32:
			result = "RISC processor for Lattice FPGA architecture";
			break;
		case EM_SE_C17:
			result = "Seiko Epson C17 family";
			break;
		case EM_CYPRESS_M8C:
			result = "Cypress M8C microprocessor";
			break;
		case EM_TRIMEDIA:
			result = "NXP Semiconductors TriMedia architecture family";
			break;
		case EM_QDSP6:
			result = "QUALCOMM DSP6 Processor";
			break;
		case EM_NDS32:
			result = "Andes Technology compact code size embedded RISC processor family";
			break;
		case EM_MAXQ30:
			result = "Dallas Semiconductor MAXQ30 Core Micro-controllers";
			break;
		case EM_MANIK:
			result = "M2000 Reconfigurable RISC Microprocessor";
			break;
		case EM_CRAYNV2:
			result = "Cray Inc. NV2 vector architecture";
			break;
		case EM_MCST_ELBRUS:
			result = "MCST Elbrus general purpose hardware architecture";
			break;
		case 0x18ad:
			result = "AVR32";
			break;
		case 0x3426:
		case 0x8472:
			result = "OpenRISC";
			break;
		case EM_NONE:
			if(elfParser->isWiiPowerPc())
			{
				result = "PowerPC";
			}
			break;
		default:;
	}
	if(result.empty())
	{
		std::stringstream sstm;
		sstm << "Unknown machine type (" << machineType << ")";
		result = sstm.str();
	}
	fileInfo.setTargetArchitecture(result);
}

void ElfDetector::detectFileType()
{
	std::string fileType;
	const unsigned long long type = elfParser->getTypeOfFile();
	switch(type)
	{
		case ET_EXEC:
			fileType = "Executable file";
			break;
		case ET_DYN:
			fileType = "DLL";
			break;
		case ET_REL:
			fileType = "Relocatable file";
			break;
		case ET_CORE:
			fileType = "Core file";
			break;
		default:
			break;
	}

	if(type >= ET_LOOS && type <= ET_HIOS)
	{
		fileType = "Operation system-specific file";
	}
	else if(type >= ET_LOPROC && type <= ET_HIPROC)
	{
		fileType = "Processor-specific file";
	}

	fileInfo.setFileType(fileType);
}

void ElfDetector::getAdditionalInfo()
{
	getFileVersion();
	getFileHeaderInfo();
	getOsAbiInfo();
	getFlags();
	getSegments();
	getSections();
	getSymbolTable();
	getNotes();
<<<<<<< HEAD
=======
	getCoreInfo();
>>>>>>> 833769b0
}

/**
 * Pointer to detector is dynamically allocated and must be released (otherwise there is a memory leak)
 * More detailed description of this method is in the super class
 */
retdec::cpdetect::CompilerDetector* ElfDetector::createCompilerDetector() const
{
	return new ElfCompiler(*elfParser, cpParams, fileInfo.toolInfo);
}

} // namespace fileinfo<|MERGE_RESOLUTION|>--- conflicted
+++ resolved
@@ -245,8 +245,6 @@
 	{0x06c, "NT_VMS_PATCHTIME"}
 };
 
-<<<<<<< HEAD
-=======
 // Auxiliary vector name map
 const std::map<std::size_t, std::string> auxVecMap =
 {
@@ -306,7 +304,6 @@
 	{0x7e1, "AT_SUN_AUXFLAGS"}
 };
 
->>>>>>> 833769b0
 
 /**
  * Detect of segment type
@@ -1186,8 +1183,6 @@
 }
 
 /**
-<<<<<<< HEAD
-=======
  * Get information about core file
  */
 void ElfDetector::getCoreInfo()
@@ -1216,7 +1211,6 @@
 }
 
 /**
->>>>>>> 833769b0
  * Get information about operating system or ABI extension
  */
 void ElfDetector::getOsAbiInfo()
@@ -1880,10 +1874,7 @@
 	getSections();
 	getSymbolTable();
 	getNotes();
-<<<<<<< HEAD
-=======
 	getCoreInfo();
->>>>>>> 833769b0
 }
 
 /**
