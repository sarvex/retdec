set(DEMANGLER_LLVM_SOURCES
		ItaniumDemangle.cpp
		MicrosoftDemangle.cpp
		MicrosoftDemangleNodes.cpp
		demangler_base.cpp
		demangler_factory.cpp
		itanium_demangler_adapter.cpp
		microsoft_demangler_adapter.cpp
		borland_demangler.cpp
		borland_ast.cpp
<<<<<<< HEAD
		borland_ast_parser.cpp
		context.cpp
		borland_ast_types.cpp
=======
		Demangle.cpp
>>>>>>> 6b252ff7
		)

add_library(llvm-demangler STATIC ${DEMANGLER_LLVM_SOURCES})
target_include_directories(llvm-demangler PUBLIC ${PROJECT_SOURCE_DIR}/include/)<|MERGE_RESOLUTION|>--- conflicted
+++ resolved
@@ -8,13 +8,10 @@
 		microsoft_demangler_adapter.cpp
 		borland_demangler.cpp
 		borland_ast.cpp
-<<<<<<< HEAD
 		borland_ast_parser.cpp
 		context.cpp
 		borland_ast_types.cpp
-=======
 		Demangle.cpp
->>>>>>> 6b252ff7
 		)
 
 add_library(llvm-demangler STATIC ${DEMANGLER_LLVM_SOURCES})
