/**
* @file src/llvmir2hll/ir/empty_stmt.cpp
* @brief Implementation of EmptyStmt.
* @copyright (c) 2017 Avast Software, licensed under the MIT license
*/

#include "retdec/llvmir2hll/ir/empty_stmt.h"
#include "retdec/llvmir2hll/support/debug.h"
#include "retdec/llvmir2hll/support/visitor.h"

namespace retdec {
namespace llvmir2hll {

<<<<<<< HEAD
/**
* @brief Constructs a new empty statement.
*
* See create() for more information.
*/
EmptyStmt::EmptyStmt(Address a) : Statement(a) {}

/**
* @brief Destructs the statement.
*/
EmptyStmt::~EmptyStmt() {}

=======
>>>>>>> ea28eab2
ShPtr<Value> EmptyStmt::clone() {
	ShPtr<EmptyStmt> emptyStmt(EmptyStmt::create(nullptr, getAddress()));
	emptyStmt->setMetadata(getMetadata());
	return emptyStmt;
}

bool EmptyStmt::isEqualTo(ShPtr<Value> otherValue) const {
	return isa<EmptyStmt>(otherValue);
}

void EmptyStmt::replace(ShPtr<Expression> oldExpr, ShPtr<Expression> newExpr) {
	// There is nothing to do.
}

ShPtr<Expression> EmptyStmt::asExpression() const {
	// Cannot be converted into an expression.
	return {};
}

/**
* @brief Creates a new empty statement.
*
* @param[in] succ Follower of the statement in the program flow.
* @param[in] a Address.
*/
ShPtr<EmptyStmt> EmptyStmt::create(ShPtr<Statement> succ, Address a) {
	ShPtr<EmptyStmt> stmt(new EmptyStmt(a));
	stmt->setSuccessor(succ);
	return stmt;
}

void EmptyStmt::accept(Visitor *v) {
	v->visit(ucast<EmptyStmt>(shared_from_this()));
}

} // namespace llvmir2hll
} // namespace retdec<|MERGE_RESOLUTION|>--- conflicted
+++ resolved
@@ -11,21 +11,8 @@
 namespace retdec {
 namespace llvmir2hll {
 
-<<<<<<< HEAD
-/**
-* @brief Constructs a new empty statement.
-*
-* See create() for more information.
-*/
 EmptyStmt::EmptyStmt(Address a) : Statement(a) {}
 
-/**
-* @brief Destructs the statement.
-*/
-EmptyStmt::~EmptyStmt() {}
-
-=======
->>>>>>> ea28eab2
 ShPtr<Value> EmptyStmt::clone() {
 	ShPtr<EmptyStmt> emptyStmt(EmptyStmt::create(nullptr, getAddress()));
 	emptyStmt->setMetadata(getMetadata());
