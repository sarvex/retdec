--- conflicted
+++ resolved
@@ -29,13 +29,8 @@
 		retdec::common::Address a,
 		eType t,
 		cs_mode m,
-<<<<<<< HEAD
 		retdec::common::Address f,
-		utils::Maybe<std::size_t> sz)
-=======
-		retdec::utils::Address f,
 		std::optional<std::size_t> sz)
->>>>>>> b009ec52
 		:
 		_address(a),
 		_size(sz),
@@ -189,13 +184,8 @@
 		retdec::common::Address a,
 		JumpTarget::eType t,
 		cs_mode m,
-<<<<<<< HEAD
 		retdec::common::Address f,
-		utils::Maybe<std::size_t> sz)
-=======
-		retdec::utils::Address f,
 		std::optional<std::size_t> sz)
->>>>>>> b009ec52
 {
 	static auto& arch = config->getConfig().architecture;
 
