--- conflicted
+++ resolved
@@ -6,6 +6,8 @@
 
 #ifndef RETDEC_BIN2LLVMIR_OPTIMIZATIONS_STACK_STACK_H
 #define RETDEC_BIN2LLVMIR_OPTIMIZATIONS_STACK_STACK_H
+
+#include <optional>
 
 #include <llvm/IR/Module.h>
 #include <llvm/Pass.h>
@@ -38,15 +40,11 @@
 				llvm::Value* val,
 				llvm::Type* type,
 				std::map<llvm::Value*, llvm::Value*>& val2val);
-<<<<<<< HEAD
-		retdec::utils::Maybe<int> getBaseOffset(SymbolicTree &root);
-		retdec::config::Object* getDebugStackVariable(
-=======
+		std::optional<int> getBaseOffset(SymbolicTree &root);
 		const retdec::common::Object* getDebugStackVariable(
->>>>>>> ea28eab2
 				llvm::Function* fnc,
 				SymbolicTree& root);
-		retdec::config::Object* getConfigStackVariable(
+		const retdec::common::Object* getConfigStackVariable(
 				llvm::Function* fnc,
 				SymbolicTree& root);
 
