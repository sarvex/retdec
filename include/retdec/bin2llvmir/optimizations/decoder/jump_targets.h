--- conflicted
+++ resolved
@@ -13,12 +13,7 @@
 #include "retdec/bin2llvmir/optimizations/decoder/decoder_debug.h"
 #include "retdec/capstone2llvmir/capstone2llvmir.h"
 #include "retdec/capstone2llvmir/x86/x86.h"
-<<<<<<< HEAD
 #include "retdec/common/address.h"
-#include "retdec/utils/value.h"
-=======
-#include "retdec/utils/address.h"
->>>>>>> b009ec52
 
 namespace retdec {
 namespace bin2llvmir {
@@ -64,13 +59,8 @@
 				retdec::common::Address a,
 				eType t,
 				cs_mode m,
-<<<<<<< HEAD
 				retdec::common::Address f,
-				utils::Maybe<std::size_t> sz = utils::Maybe<std::size_t>());
-=======
-				retdec::utils::Address f,
 				std::optional<std::size_t> sz = std::nullopt);
->>>>>>> b009ec52
 
 		bool operator<(const JumpTarget& o) const;
 
@@ -119,13 +109,8 @@
 				retdec::common::Address a,
 				JumpTarget::eType t,
 				cs_mode m,
-<<<<<<< HEAD
 				retdec::common::Address f,
-				utils::Maybe<std::size_t> sz = utils::Maybe<std::size_t>());
-=======
-				retdec::utils::Address f,
 				std::optional<std::size_t> sz = std::nullopt);
->>>>>>> b009ec52
 
 	friend std::ostream& operator<<(std::ostream &out, const JumpTargets& jts);
 
