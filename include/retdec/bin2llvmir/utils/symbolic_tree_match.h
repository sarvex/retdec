/**
 * @file include/retdec/bin2llvmir/utils/ir_modifier.h
 * @brief Pattern matching for @c SymbolicTree.
 * @copyright (c) 2017 Avast Software, licensed under the MIT license
 *
 * Simple and efficient mechanism for performing general tree-based
 * pattern matches on the @c SymbolicTree structures.
 *
 * Inspired by LLVM's IR/PatternMatch.h.
 */

#ifndef RETDEC_BIN2LLVMIR_UTILS_SYMBOLIC_TREE_MATCH_H
#define RETDEC_BIN2LLVMIR_UTILS_SYMBOLIC_TREE_MATCH_H

#include "retdec/bin2llvmir/analyses/symbolic_tree.h"

namespace retdec {
namespace bin2llvmir {
namespace st_match {

//
//==============================================================================
// Main matching function.
//==============================================================================
//

template <typename Pattern>
bool match(SymbolicTree& st, const Pattern& p)
{
	return const_cast<Pattern&>(p).match(st);
}

//
//==============================================================================
// Matching combinators.
//==============================================================================
//

template<typename LTy, typename RTy> struct match_combine_or
{
	LTy L;
	RTy R;

	match_combine_or(const LTy &Left, const RTy &Right) :
			L(Left), R(Right)
	{
	}

	bool match(SymbolicTree& V)
	{
		if (L.match(V))
			return true;
		if (R.match(V))
			return true;
		return false;
	}
};

template<typename LTy, typename RTy> struct match_combine_and
{
	LTy L;
	RTy R;

	match_combine_and(const LTy &Left, const RTy &Right) :
			L(Left), R(Right)
	{
	}

	bool match(SymbolicTree& V)
	{
		if (L.match(V))
			if (R.match(V))
				return true;
		return false;
	}
};

/// Combine two pattern matchers matching L || R
template<typename LTy, typename RTy>
inline match_combine_or<LTy, RTy> m_CombineOr(const LTy &L, const RTy &R)
{
	return match_combine_or<LTy, RTy>(L, R);
}

/// Combine two pattern matchers matching L && R
template<typename LTy, typename RTy>
inline match_combine_and<LTy, RTy> m_CombineAnd(const LTy &L, const RTy &R)
{
	return match_combine_and<LTy, RTy>(L, R);
}

//
//==============================================================================
// Any Binary matcher.
//==============================================================================
//

template <typename LHS_t, typename RHS_t, bool Commutable = false>
struct AnyBinaryOp_match
{
	LHS_t L;
	RHS_t R;
	llvm::BinaryOperator** insn = nullptr;

	AnyBinaryOp_match(const LHS_t &LHS, const RHS_t &RHS, llvm::BinaryOperator** i) :
			L(LHS),
			R(RHS),
			insn(i)
	{
	}

	bool match(SymbolicTree& st)
	{
		if (!st.isBinary())
		{
			return false;
		}

		if (auto* I = llvm::dyn_cast<llvm::BinaryOperator>(st.value))
		{
			if ((L.match(st.ops[0]) && R.match(st.ops[1]))
					|| (Commutable && L.match(st.ops[1]) && R.match(st.ops[0])))
			{
				if (insn)
				{
					*insn = I;
				}
				return true;
			}
		}

		return false;
	}
};

template <typename LHS, typename RHS>
inline AnyBinaryOp_match<LHS, RHS> m_BinOp(
		const LHS &L,
		const RHS &R,
		llvm::BinaryOperator** insn = nullptr)
{
	return AnyBinaryOp_match<LHS, RHS>(L, R, insn);
}

template <typename LHS, typename RHS>
inline AnyBinaryOp_match<LHS, RHS, true> m_c_BinOp(
		const LHS &L,
		const RHS &R,
		llvm::BinaryOperator** insn = nullptr)
{
	return AnyBinaryOp_match<LHS, RHS, true>(L, R, insn);
}

//
//==============================================================================
// Binary matcher.
//==============================================================================
//

template <typename LHS_t, typename RHS_t, unsigned Opcode, bool Commutable = false>
struct BinaryOp_match
{
	LHS_t L;
	RHS_t R;
<<<<<<< HEAD
	llvm::BinaryOperator** insn = nullptr;

	BinaryOp_match(const LHS_t &LHS, const RHS_t &RHS, llvm::BinaryOperator** i = nullptr) :
=======
	llvm::Instruction** insn = nullptr;

	BinaryOp_match(const LHS_t &LHS, const RHS_t &RHS, llvm::Instruction** i = nullptr) :
>>>>>>> 864f75b2
			L(LHS),
			R(RHS),
			insn(i)
	{
	}

	bool match(SymbolicTree& st)
	{
		if (!st.isBinary())
		{
			return false;
		}

		if (st.value->getValueID() == llvm::Value::InstructionVal + Opcode)
		{
			if ((L.match(st.ops[0]) && R.match(st.ops[1]))
					|| (Commutable && L.match(st.ops[1]) && R.match(st.ops[0])))
			{
				if (insn)
				{
<<<<<<< HEAD
					*insn = llvm::cast<llvm::BinaryOperator>(st.value);
=======
					*insn = llvm::cast<llvm::Instruction>(st.value);
>>>>>>> 864f75b2
				}
				return true;
			}
		}
		if (auto* ce = llvm::dyn_cast<llvm::ConstantExpr>(st.value))
		{
			return ce->getOpcode() == Opcode &&
					((L.match(st.ops[0]) && R.match(st.ops[1]))
					|| (Commutable && L.match(st.ops[1]) && R.match(st.ops[0])));
		}

		return false;
	}
};

//
//==============================================================================
// Binary matchers - non-commutative.
//==============================================================================
//

template <typename LHS, typename RHS>
inline BinaryOp_match<LHS, RHS, llvm::Instruction::Add> m_Add(
		const LHS &L,
		const RHS &R,
		llvm::BinaryOperator** add = nullptr)
{
	return BinaryOp_match<LHS, RHS, llvm::Instruction::Add>(L, R, add);
}

template <typename LHS, typename RHS>
inline BinaryOp_match<LHS, RHS, llvm::Instruction::FAdd> m_FAdd(
	const LHS &L,
	const RHS &R,
	llvm::BinaryOperator** fadd = nullptr)
{
	return BinaryOp_match<LHS, RHS, llvm::Instruction::FAdd>(L, R, fadd);
}

template <typename LHS, typename RHS>
inline BinaryOp_match<LHS, RHS, llvm::Instruction::Sub> m_Sub(
		const LHS &L,
		const RHS &R,
		llvm::BinaryOperator** sub = nullptr)
{
	return BinaryOp_match<LHS, RHS, llvm::Instruction::Sub>(L, R, sub);
}

template <typename LHS, typename RHS>
inline BinaryOp_match<LHS, RHS, llvm::Instruction::FSub> m_FSub(
		const LHS &L,
		const RHS &R,
		llvm::BinaryOperator** fsub = nullptr)
{
	return BinaryOp_match<LHS, RHS, llvm::Instruction::FSub>(L, R, fsub);
}

template <typename LHS, typename RHS>
inline BinaryOp_match<LHS, RHS, llvm::Instruction::Mul> m_Mul(
		const LHS &L,
		const RHS &R,
		llvm::BinaryOperator** mul = nullptr)
{
	return BinaryOp_match<LHS, RHS, llvm::Instruction::Mul>(L, R, mul);
}

template <typename LHS, typename RHS>
inline BinaryOp_match<LHS, RHS, llvm::Instruction::FMul> m_FMul(
		const LHS &L,
		const RHS &R,
		llvm::BinaryOperator** fmul = nullptr)
{
	return BinaryOp_match<LHS, RHS, llvm::Instruction::FMul>(L, R, fmul);
}

template <typename LHS, typename RHS>
inline BinaryOp_match<LHS, RHS, llvm::Instruction::UDiv> m_UDiv(
		const LHS &L,
		const RHS &R,
		llvm::BinaryOperator** udiv = nullptr)
{
	return BinaryOp_match<LHS, RHS, llvm::Instruction::UDiv>(L, R, udiv);
}

template <typename LHS, typename RHS>
inline BinaryOp_match<LHS, RHS, llvm::Instruction::SDiv> m_SDiv(
		const LHS &L,
		const RHS &R,
		llvm::BinaryOperator** sdiv = nullptr)
{
	return BinaryOp_match<LHS, RHS, llvm::Instruction::SDiv>(L, R, sdiv);
}

template <typename LHS, typename RHS>
inline BinaryOp_match<LHS, RHS, llvm::Instruction::FDiv> m_FDiv(
		const LHS &L,
		const RHS &R,
		llvm::BinaryOperator** fdiv = nullptr)
{
	return BinaryOp_match<LHS, RHS, llvm::Instruction::FDiv>(L, R, fdiv);
}

template <typename LHS, typename RHS>
inline BinaryOp_match<LHS, RHS, llvm::Instruction::URem> m_URem(
		const LHS &L,
		const RHS &R,
		llvm::BinaryOperator** urem = nullptr)
{
	return BinaryOp_match<LHS, RHS, llvm::Instruction::URem>(L, R, urem);
}

template <typename LHS, typename RHS>
inline BinaryOp_match<LHS, RHS, llvm::Instruction::SRem> m_SRem(
		const LHS &L,
		const RHS &R,
		llvm::BinaryOperator** srem = nullptr)
{
	return BinaryOp_match<LHS, RHS, llvm::Instruction::SRem>(L, R, srem);
}

template <typename LHS, typename RHS>
inline BinaryOp_match<LHS, RHS, llvm::Instruction::FRem> m_FRem(
		const LHS &L,
		const RHS &R,
		llvm::BinaryOperator** frem = nullptr)
{
	return BinaryOp_match<LHS, RHS, llvm::Instruction::FRem>(L, R, frem);
}

template <typename LHS, typename RHS>
inline BinaryOp_match<LHS, RHS, llvm::Instruction::And> m_And(
		const LHS &L,
		const RHS &R,
		llvm::BinaryOperator** andi = nullptr)
{
	return BinaryOp_match<LHS, RHS, llvm::Instruction::And>(L, R, andi);
}

template <typename LHS, typename RHS>
inline BinaryOp_match<LHS, RHS, llvm::Instruction::Or> m_Or(
		const LHS &L,
		const RHS &R,
		llvm::BinaryOperator** ori = nullptr)
{
	return BinaryOp_match<LHS, RHS, llvm::Instruction::Or>(L, R, ori);
}

template <typename LHS, typename RHS>
inline BinaryOp_match<LHS, RHS, llvm::Instruction::Xor> m_Xor(
		const LHS &L,
		const RHS &R,
		llvm::BinaryOperator** xori = nullptr)
{
	return BinaryOp_match<LHS, RHS, llvm::Instruction::Xor>(L, R, xori);
}

template <typename LHS, typename RHS>
inline BinaryOp_match<LHS, RHS, llvm::Instruction::Shl> m_Shl(
		const LHS &L,
		const RHS &R,
		llvm::BinaryOperator** shl = nullptr)
{
	return BinaryOp_match<LHS, RHS, llvm::Instruction::Shl>(L, R, shl);
}

template <typename LHS, typename RHS>
inline BinaryOp_match<LHS, RHS, llvm::Instruction::LShr> m_LShr(
		const LHS &L,
		const RHS &R,
		llvm::BinaryOperator** lshr = nullptr)
{
	return BinaryOp_match<LHS, RHS, llvm::Instruction::LShr>(L, R, lshr);
}

template <typename LHS, typename RHS>
inline BinaryOp_match<LHS, RHS, llvm::Instruction::AShr> m_AShr(
		const LHS &L,
		const RHS &R,
		llvm::BinaryOperator** ashr = nullptr)
{
	return BinaryOp_match<LHS, RHS, llvm::Instruction::AShr>(L, R, ashr);
}

//
//==============================================================================
// Binary matchers - commutative.
//==============================================================================
//

template <typename LHS, typename RHS>
inline BinaryOp_match<LHS, RHS, llvm::Instruction::Add, true> m_c_Add(
		const LHS &L,
		const RHS &R,
		llvm::BinaryOperator** add = nullptr)
{
	return BinaryOp_match<LHS, RHS, llvm::Instruction::Add, true>(L, R, add);
}

template <typename LHS, typename RHS>
inline BinaryOp_match<LHS, RHS, llvm::Instruction::Mul, true> m_c_Mul(
		const LHS &L,
		const RHS &R,
		llvm::BinaryOperator** mul = nullptr)
{
	return BinaryOp_match<LHS, RHS, llvm::Instruction::Mul, true>(L, R, mul);
}

template <typename LHS, typename RHS>
inline BinaryOp_match<LHS, RHS, llvm::Instruction::And, true> m_c_And(
		const LHS &L,
		const RHS &R,
		llvm::BinaryOperator** andi = nullptr)
{
	return BinaryOp_match<LHS, RHS, llvm::Instruction::And, true>(L, R, andi);
}

template <typename LHS, typename RHS>
inline BinaryOp_match<LHS, RHS, llvm::Instruction::Or, true> m_c_Or(
		const LHS &L,
		const RHS &R,
		llvm::BinaryOperator** ori = nullptr)
{
	return BinaryOp_match<LHS, RHS, llvm::Instruction::Or, true>(L, R, ori);
}

template <typename LHS, typename RHS>
inline BinaryOp_match<LHS, RHS, llvm::Instruction::Xor, true> m_c_Xor(
		const LHS &L,
		const RHS &R,
		llvm::BinaryOperator** xori = nullptr)
{
	return BinaryOp_match<LHS, RHS, llvm::Instruction::Xor, true>(L, R, xori);
}

//
//==============================================================================
// Unary matchers.
//==============================================================================
//

template<typename LHS_t> struct not_match
{
	LHS_t L;

	not_match(const LHS_t& LHS) :
			L(LHS)
	{
	}

	bool match(SymbolicTree& st)
	{
		if (!st.isBinary())
		{
			return false;
		}

		if (auto *O = llvm::dyn_cast<llvm::Operator>(st.value))
		{
			if (O->getOpcode() == llvm::Instruction::Xor)
			{
				if (isAllOnes(st.ops[1].value))
					return L.match(st.ops[0]);
				if (isAllOnes(st.ops[0].value))
					return L.match(st.ops[1]);
			}
		}
		return false;
	}

private:
	bool isAllOnes(llvm::Value *V)
	{
		return llvm::isa<llvm::Constant>(V)
				&& llvm::cast<llvm::Constant>(V)->isAllOnesValue();
	}
};

template<typename LHS> inline not_match<LHS> m_Not(const LHS &L)
{
	return L;
}

template<typename LHS_t> struct neg_match
{
	LHS_t L;

	neg_match(const LHS_t &LHS) :
			L(LHS)
	{
	}

	bool match(SymbolicTree& st)
	{
		if (!st.isBinary())
		{
			return false;
		}

		if (auto *O = llvm::dyn_cast<llvm::Operator>(st.value))
		{
			if (O->getOpcode() == llvm::Instruction::Sub)
			{
				return matchIfNeg(st.ops[0], st.ops[1]);
			}
		}
		return false;
	}

private:
	bool matchIfNeg(SymbolicTree& LHS, SymbolicTree& RHS)
	{
		return ((llvm::isa <llvm::ConstantInt>(LHS.value)
				&& llvm::cast<llvm::ConstantInt>(LHS.value)->isZero())
				|| llvm::isa<llvm::ConstantAggregateZero>(LHS)) && L.match(RHS);
	}
};

/// \brief Match an integer negate.
template<typename LHS> inline neg_match<LHS> m_Neg(const LHS &L)
{
	return L;
}

//
//==============================================================================
// CmpInst matchers - matching Predicate.
//==============================================================================
//

template<
		typename LHS_t,
		typename RHS_t,
		typename Class,
		typename PredicateTy,
		bool Commutable = false>
struct CmpClass_match
{
	PredicateTy& Predicate;
	LHS_t L;
	RHS_t R;
	Class** cmp = nullptr;

	CmpClass_match(
			PredicateTy &Pred,
			const LHS_t &LHS,
			const RHS_t &RHS,
			Class** i = nullptr)
			:
			Predicate(Pred),
			L(LHS),
			R(RHS),
			cmp(i)
	{
	}

	bool match(SymbolicTree& st)
	{
		if (!st.isBinary())
		{
			return false;
		}

		auto *I = llvm::dyn_cast<Class>(st.value);
		if (I == nullptr)
		{
			return false;
		}

		if ((L.match(st.ops[0]) && R.match(st.ops[1]))
				|| (Commutable && L.match(st.ops[1]) && R.match(st.ops[0])))
		{
			if (cmp)
			{
				*cmp = I;
			}
			Predicate = I->getPredicate();
			return true;
		}

		return false;
	}
};

template<typename LHS, typename RHS>
inline CmpClass_match<LHS, RHS, llvm::CmpInst, llvm::CmpInst::Predicate> m_Cmp(
		llvm::CmpInst::Predicate &Pred,
		const LHS &L,
		const RHS &R,
		llvm::CmpInst** cmp = nullptr)
{
	return CmpClass_match<LHS, RHS, llvm::CmpInst, llvm::CmpInst::Predicate>(Pred, L, R, cmp);
}

template<typename LHS, typename RHS>
inline CmpClass_match<LHS, RHS, llvm::ICmpInst, llvm::ICmpInst::Predicate> m_ICmp(
		llvm::ICmpInst::Predicate &Pred,
		const LHS &L,
		const RHS &R,
		llvm::ICmpInst** icmp = nullptr)
{
	return CmpClass_match<LHS, RHS, llvm::ICmpInst, llvm::ICmpInst::Predicate>(Pred, L, R, icmp);
}

template<typename LHS, typename RHS>
inline CmpClass_match<LHS, RHS, llvm::ICmpInst, llvm::ICmpInst::Predicate, true> m_c_ICmp(
		llvm::ICmpInst::Predicate &Pred,
		const LHS &L,
		const RHS &R,
		llvm::ICmpInst** icmp = nullptr)
{
	return CmpClass_match<LHS, RHS, llvm::ICmpInst, llvm::ICmpInst::Predicate, true>(Pred, L, R, icmp);
}

template<typename LHS, typename RHS>
inline CmpClass_match<LHS, RHS, llvm::FCmpInst, llvm::FCmpInst::Predicate> m_FCmp(
		llvm::FCmpInst::Predicate &Pred,
		const LHS &L,
		const RHS &R,
		llvm::FCmpInst** fcmp = nullptr)
{
	return CmpClass_match<LHS, RHS, llvm::FCmpInst, llvm::FCmpInst::Predicate>(Pred, L, R, fcmp);
}

//
//==============================================================================
// CmpInst matchers - checking Predicate.
//==============================================================================
//

template<
		typename LHS_t,
		typename RHS_t,
		typename Class,
		typename PredicateTy,
		bool Commutable = false>
struct CmpClass_pred_match
{
	PredicateTy Predicate;
	LHS_t L;
	RHS_t R;
	Class** cmp = nullptr;

	CmpClass_pred_match(
			PredicateTy Pred,
			const LHS_t &LHS,
			const RHS_t &RHS,
			Class** i = nullptr)
			:
			Predicate(Pred),
			L(LHS),
			R(RHS),
			cmp(i)
	{
	}

	bool match(SymbolicTree& st)
	{
		if (!st.isBinary())
		{
			return false;
		}

		auto *I = llvm::dyn_cast<Class>(st.value);
		if (I == nullptr)
		{
			return false;
		}
		if (I->getPredicate() != Predicate)
		{
			return false;
		}

		if ((L.match(st.ops[0]) && R.match(st.ops[1]))
				|| (Commutable && L.match(st.ops[1]) && R.match(st.ops[0])))
		{
			if (cmp)
			{
				*cmp = I;
			}
			return true;
		}

		return false;
	}
};

template<typename LHS, typename RHS>
inline CmpClass_pred_match<LHS, RHS, llvm::CmpInst, llvm::CmpInst::Predicate> m_Cmp(
		llvm::CmpInst::Predicate Pred,
		const LHS &L,
		const RHS &R,
		llvm::CmpInst** cmp = nullptr)
{
	return CmpClass_pred_match<LHS, RHS, llvm::CmpInst, llvm::CmpInst::Predicate>(Pred, L, R, cmp);
}

template<typename LHS, typename RHS>
inline CmpClass_pred_match<LHS, RHS, llvm::ICmpInst, llvm::ICmpInst::Predicate> m_ICmp(
		llvm::ICmpInst::Predicate Pred,
		const LHS &L,
		const RHS &R,
		llvm::ICmpInst** icmp = nullptr)
{
	return CmpClass_pred_match<LHS, RHS, llvm::ICmpInst, llvm::ICmpInst::Predicate>(Pred, L, R, icmp);
}

template<typename LHS, typename RHS>
inline CmpClass_pred_match<LHS, RHS, llvm::ICmpInst, llvm::ICmpInst::Predicate, true> m_c_ICmp(
		llvm::ICmpInst::Predicate Pred,
		const LHS &L,
		const RHS &R,
		llvm::ICmpInst** icmp = nullptr)
{
	return CmpClass_pred_match<LHS, RHS, llvm::ICmpInst, llvm::ICmpInst::Predicate, true>(Pred, L, R, icmp);
}

template<typename LHS, typename RHS>
inline CmpClass_pred_match<LHS, RHS, llvm::FCmpInst, llvm::FCmpInst::Predicate> m_FCmp(
		llvm::FCmpInst::Predicate Pred,
		const LHS &L,
		const RHS &R,
		llvm::FCmpInst** fcmp = nullptr)
{
	return CmpClass_pred_match<LHS, RHS, llvm::FCmpInst, llvm::FCmpInst::Predicate>(Pred, L, R, fcmp);
}

//
//==============================================================================
// LoadInst matchers.
//==============================================================================
//

template<typename Op_t> struct LoadClass_match
{
	Op_t Op;
	llvm::LoadInst** load = nullptr;

	LoadClass_match(const Op_t &OpMatch, llvm::LoadInst** l = nullptr) :
			Op(OpMatch),
			load(l)
	{
	}

	bool match(SymbolicTree& st)
	{
		if (!st.isUnary())
		{
			return false;
		}

		if (auto *LI = llvm::dyn_cast<llvm::LoadInst>(st.value))
		{
			if (Op.match(st.ops[0]))
			{
				if (load)
				{
					*load = LI;
				}
				return true;
			}
		}
		return false;
	}
};

template<typename OpTy> inline LoadClass_match<OpTy> m_Load(
		const OpTy &Op,
		llvm::LoadInst** l = nullptr)
{
	return LoadClass_match<OpTy>(Op, l);
}

//
//==============================================================================
// Capturing (binding) matchers.
//==============================================================================
//

template <typename Class>
struct bind_ty
{
	Class*& VR;

	bind_ty(Class*& v) :
		VR(v)
	{
	}

	bool match(SymbolicTree& st)
	{
		if (auto* CV = llvm::dyn_cast<Class>(st.value))
		{
			VR = CV;
			return true;
		}
		return false;
	}
};

inline bind_ty<llvm::Value> m_Value(llvm::Value*& V)
{
	return V;
}

inline bind_ty<const llvm::Value> m_Value(const llvm::Value*& V)
{
	return V;
}

inline bind_ty<llvm::BinaryOperator> m_BinOp(llvm::BinaryOperator*& I)
{
	return I;
}

inline bind_ty<llvm::ConstantInt> m_ConstantInt(llvm::ConstantInt*& CI)
{
	return CI;
}

inline bind_ty<llvm::Constant> m_Constant(llvm::Constant*& C)
{
	return C;
}

inline bind_ty<llvm::ConstantFP> m_ConstantFP(llvm::ConstantFP*& C)
{
	return C;
}

inline bind_ty<llvm::GlobalVariable> m_GlobalVariable(llvm::GlobalVariable*& G)
{
	return G;
}

inline bind_ty<llvm::Instruction> m_Instruction(llvm::Instruction*& I)
{
	return I;
}

template<typename Class>
inline bind_ty<Class> m_Instruction(Class*& I)
{
	return I;
}

//
//==============================================================================
// Non-capturing (ignoring) matchers.
//==============================================================================
//

template<typename Class>
struct class_match
{
	bool match(SymbolicTree& st)
	{
		return llvm::isa<Class>(st.value);
	}
};

inline class_match<llvm::Value> m_Value()
{
	return class_match<llvm::Value>();
}

inline class_match<llvm::BinaryOperator> m_BinOp()
{
	return class_match<llvm::BinaryOperator>();
}

inline class_match<llvm::CmpInst> m_Cmp()
{
	return class_match<llvm::CmpInst>();
}

inline class_match<llvm::ConstantInt> m_ConstantInt()
{
	return class_match<llvm::ConstantInt>();
}

inline class_match<llvm::UndefValue> m_Undef()
{
	return class_match<llvm::UndefValue>();
}

inline class_match<llvm::Constant> m_Constant()
{
	return class_match<llvm::Constant>();
}

inline class_match<llvm::Instruction> m_Instruction()
{
	return class_match<llvm::Instruction>();
}

template<typename Class>
inline class_match<Class> m_Instruction()
{
	return class_match<Class>();
}

//
//==============================================================================
// APInt matchers.
//==============================================================================
//

struct apint_match
{
	const llvm::APInt *&Res;

	apint_match(const llvm::APInt *&R) :
			Res(R)
	{
	}

	bool match(SymbolicTree& st)
	{
		if (auto* CI = llvm::dyn_cast<llvm::ConstantInt>(st.value))
		{
			Res = &CI->getValue();
			return true;
		}
		return false;
	}
};

/// \brief Match a ConstantInt, binding the specified pointer to the
/// contained APInt.
inline apint_match m_APInt(const llvm::APInt*& Res)
{
	return Res;
}

//
//==============================================================================
// APFloat matchers.
//==============================================================================
//

struct apfloat_match
{
	const llvm::APFloat*& Res;
	apfloat_match(const llvm::APFloat*& R) :
			Res(R)
	{
	}

	bool match(SymbolicTree& st)
	{
		if (auto *CI = llvm::dyn_cast<llvm::ConstantFP>(st.value))
		{
			Res = &CI->getValueAPF();
			return true;
		}
		return false;
	}
};

/// \brief Match a ConstantFP, binding the specified pointer to the
/// contained APFloat.
inline apfloat_match m_APFloat(const llvm::APFloat*& Res)
{
	return Res;
}

//
//==============================================================================
// Constant int matchers.
//==============================================================================
//

template<int64_t Val> struct constantint_match
{
	bool match(SymbolicTree& st)
	{
		if (const auto* CI = llvm::dyn_cast<llvm::ConstantInt>(st.value))
		{
			const llvm::APInt& CIV = CI->getValue();
			if (Val >= 0)
				return CIV == static_cast<uint64_t>(Val);
			// If Val is negative, and CI is shorter than it, truncate to the
			// right number of bits.  If it is larger, then we have to sign
			// extend.  Just compare their negated values.
			return -CIV == -Val;
		}
		return false;
	}
};

/// \brief Match a ConstantInt with a specific value.
template<int64_t Val> inline constantint_match<Val> m_ConstantInt()
{
	return constantint_match<Val>();
}

//
//==============================================================================
// Zero matchers.
//==============================================================================
//

struct match_zero
{
	bool match(SymbolicTree& st)
	{
		if (const auto* C = llvm::dyn_cast<llvm::Constant>(st.value))
		{
			return C->isNullValue();
		}
		return false;
	}
};

/// \brief Match an arbitrary zero/null constant. This includes
/// zero_initializer for vectors and ConstantPointerNull for pointers.
inline match_zero m_Zero()
{
	return match_zero();
}

struct match_not_zero
{
	llvm::ConstantInt*& CI;

	match_not_zero(llvm::ConstantInt*& ci) :
		CI(ci)
	{
	}

	bool match(SymbolicTree& st)
	{
		if (auto* C = llvm::dyn_cast<llvm::ConstantInt>(st.value))
		{
			if (!C->isNullValue())
			{
				CI = C;
				return true;
			}
		}
		return false;
	}
};

/// \brief Match an arbitrary non-zero constant integer.
inline match_not_zero m_not_Zero()
{
	llvm::ConstantInt* CI;
	return match_not_zero(CI);
}

/// \brief Match and bind an arbitrary non-zero constant integer.
inline match_not_zero m_not_Zero(llvm::ConstantInt*& CI)
{
	return match_not_zero(CI);
}

struct match_neg_zero
{
	bool match(SymbolicTree& st)
	{
		if (const auto *C = llvm::dyn_cast<llvm::Constant>(st.value))
		{
			return C->isNegativeZeroValue();
		}
		return false;
	}
};

/// \brief Match an arbitrary zero/null constant.  This includes
/// zero_initializer for vectors and ConstantPointerNull for pointers. For
/// floating point constants, this will match negative zero but not positive
/// zero
inline match_neg_zero m_NegZero()
{
	return match_neg_zero();
}

struct match_any_zero
{
	bool match(SymbolicTree& st)
	{
		if (const auto *C = llvm::dyn_cast<llvm::Constant>(st.value))
		{
			return C->isZeroValue();
		}
		return false;
	}
};

/// \brief - Match an arbitrary zero/null constant.  This includes
/// zero_initializer for vectors and ConstantPointerNull for pointers. For
/// floating point constants, this will match negative zero and positive zero
inline match_any_zero m_AnyZero()
{
	return match_any_zero();
}

//
//==============================================================================
// One matchers.
//==============================================================================
//

struct match_one
{
	bool match(SymbolicTree& st)
	{
		if (const auto* C = llvm::dyn_cast<llvm::Constant>(st.value))
		{
			return C->isOneValue();
		}
		return false;
	}
};

inline match_one m_One()
{
	return match_one();
}

//
//==============================================================================
// Specific value matchers.
//==============================================================================
//

struct specificval_ty
{
	const llvm::Value* Val;

	specificval_ty(const llvm::Value* V) :
			Val(V)
	{
	}

	bool match(SymbolicTree& st)
	{
		return st.value == Val;
	}
};

/// \brief Match if we have a specific specified value.
inline specificval_ty m_Specific(const llvm::Value* V)
{
	return V;
}

//
//==============================================================================
// Bind int matchers.
//==============================================================================
//

struct bind_const_intval_ty
{
	uint64_t& VR;

	bind_const_intval_ty(uint64_t &V) :
			VR(V)
	{
	}

	bool match(SymbolicTree& st)
	{
		if (const auto* CV = llvm::dyn_cast<llvm::ConstantInt>(st.value))
		{
			if (CV->getValue().ule(UINT64_MAX))
			{
				VR = CV->getZExtValue();
				return true;
			}
		}
		return false;
	}
};

/// \brief Match a ConstantInt and bind to its value.  This does not match
/// ConstantInts wider than 64-bits.
inline bind_const_intval_ty m_ConstantInt(uint64_t& V)
{
	return V;
}

//
//==============================================================================
// Specific int matchers.
//==============================================================================
//

/// \brief Match a specified integer value.
struct specific_intval
{
	uint64_t Val;

	specific_intval(uint64_t V) :
			Val(V)
	{
	}

	bool match(SymbolicTree& st)
	{
		const auto *CI = llvm::dyn_cast<llvm::ConstantInt>(st.value);
		return CI && CI->getValue() == Val;
	}
};

inline specific_intval m_SpecificInt(uint64_t V)
{
	return specific_intval(V);
}

//
//==============================================================================
// Specific FP matchers.
//==============================================================================
//

/// \brief Match a specified floating point value.
struct specific_fpval
{
	double Val;

	specific_fpval(double V) :
			Val(V)
	{
	}

	template<typename ITy> bool match(ITy *V)
	{
		if (const auto *CFP = llvm::dyn_cast<llvm::ConstantFP>(V))
			return CFP->isExactlyValue(Val);
		return false;
	}
};

inline specific_fpval m_SpecificFP(double V)
{
	return specific_fpval(V);
}

/// \brief Match a float 1.0.
inline specific_fpval m_FPOne()
{
	return m_SpecificFP(1.0);
}

} // namespace st_match
} // namespace bin2llvmir
} // namespace retdec

#endif<|MERGE_RESOLUTION|>--- conflicted
+++ resolved
@@ -162,15 +162,9 @@
 {
 	LHS_t L;
 	RHS_t R;
-<<<<<<< HEAD
 	llvm::BinaryOperator** insn = nullptr;
 
 	BinaryOp_match(const LHS_t &LHS, const RHS_t &RHS, llvm::BinaryOperator** i = nullptr) :
-=======
-	llvm::Instruction** insn = nullptr;
-
-	BinaryOp_match(const LHS_t &LHS, const RHS_t &RHS, llvm::Instruction** i = nullptr) :
->>>>>>> 864f75b2
 			L(LHS),
 			R(RHS),
 			insn(i)
@@ -191,11 +185,7 @@
 			{
 				if (insn)
 				{
-<<<<<<< HEAD
 					*insn = llvm::cast<llvm::BinaryOperator>(st.value);
-=======
-					*insn = llvm::cast<llvm::Instruction>(st.value);
->>>>>>> 864f75b2
 				}
 				return true;
 			}
